"""
    2. case: solve ODE's using PINN's, here the implementation for:

        .. math:: \\frac{\partial c}{\partial t} = \\alpha \\frac{\partial^2 c}{\partial x^2}

        with:
            alpha = const.

            IC: c(t = 0, x) = 0

            BC: c(t > 0, x = 0) = 1

"""
from utils import *


class PinnDiffusion1D(PINN):
    def compute_loss_equation(self, model, model_input: pt.Tensor, *args) -> pt.Tensor:
        """
        compute the equation loss

        :param model: PINN model
        :param model_input: x- and t-values
        :param args: dict containing t, x and diffusion factor (here only diffusion factor is needed)
        :return: equation loss
        """
        # make prediction: the variable 't' needs to be defined as input, otherwise error since it wouldn't be part of
        # the graph (if the name is not the same...)
        t, x, alpha = model_input[:, 0], model_input[:, 1], args[0]["alpha"]
        out = model.forward(pt.stack([t, x], dim=1)).squeeze()

        # compute loss
        mse = pt.nn.MSELoss()

        # (dc/dt) - alpha * (d²c / dx²) = 0
        dc_dt = pt.autograd.grad(outputs=out, inputs=t, create_graph=True, grad_outputs=pt.ones_like(out))[0].squeeze()
        dc_dx = pt.autograd.grad(outputs=out, inputs=x, create_graph=True, grad_outputs=pt.ones_like(out))[0].squeeze()
        d2c_dx2 = pt.autograd.grad(outputs=dc_dx, inputs=x, create_graph=True, grad_outputs=pt.ones_like(out))[0].squeeze()

        eq = dc_dt - alpha * d2c_dx2
        loss = mse(eq, pt.zeros(eq.size()))

        return loss

    def compute_loss_prediction(self, model, model_input: pt.Tensor, c_real: pt.Tensor) -> pt.Tensor:
        """
        computes the prediction loss, meaning the loss between true c-value (label) and predicted concentration c

        :param model: the PINN-model
        :param model_input: x- and t-values
        :param c_real: true c-values for given t-, x-values
        :return:  MSE loss between true x-value and prediction
        """
        # make prediction
        out = model.forward(model_input).squeeze()

        mse = pt.nn.MSELoss()
        loss = mse(out, c_real.squeeze())

        return loss

    def compute_loss_initial_condition(self, model, *args) -> pt.Tensor:
        """
        compute the losses for initial- and boundary condition

        :param model: PINN model
        :param args: x-coordinates, and time values for which the equation is evaluated
        :return: losses for fulfilling the initial condition as well as losses for boundary condition
        """
        t, x = args[0]["t"], args[0]["x"]

        # make prediction for u(t = 0, x)
        out = model.forward(pt.stack([pt.zeros(t.size()), x], dim=1)).squeeze()

        # compute loss for u(t = 0, x) = 0
        mse = pt.nn.MSELoss()
        loss = mse(out, pt.zeros(out.size()))

        # since the training routine was implemented for ODE's, it has no boundary condition loss, so just add it here
        loss += model.compute_loss_boundary_condition(model, t, n_x=x.size()[0])
        return loss

    def compute_loss_boundary_condition(self, model, t: pt.Tensor, n_x: int) -> pt.Tensor:
        """
        compute the loss for fulfilling the boundary condition

        :param model: PINN model
        :param t: time values
        :param n_x: number of points in x-direction
        :return: loss for fulfilling the boundary condition(s)
        """
        # make prediction for u(t, x = 0)
        out = model.forward(pt.stack([t, pt.zeros(n_x)], dim=1)).squeeze()

        # compute loss for u(t, x = 0) = 1
        mse = pt.nn.MSELoss()
        loss = mse(out, pt.ones(out.size()))
        return loss


def compute_analytical_solution(x: pt.Tensor, t: pt.Tensor, alpha: Union[int, float, pt.Tensor] = 1) -> pt.Tensor:
    """
    computes the analytical solution

        .. math:: c(t, x) = 1 - erf(\\frac{x}{\sqrt{4ct}})
        with erf = error function

    to the 1D-diffusion equation
        .. math:: \\frac{\partial c}{\partial t} = \\alpha \\frac{\partial^2 c}{\partial x^2}

    :param x: x-values
    :param t: t-values
    :param alpha: diffusion factor
    :return:  analytical solution c(t, x)
    """
    return 1 - pt.erf(x / pt.sqrt(4 * alpha * t))


def plot_sampled_points(save_path: str, t_pred: pt.Tensor, x_pred: pt.Tensor, t_eq: pt.Tensor, x_eq: pt.Tensor) -> None:
    """
    plot the sampled points for prediction and evaluating the PDE in x- and t-direction

    :param save_path: path to where the plot should be saved
    :param t_pred: sampled t-values for evaluating the model performance (predictions) during training
    :param x_pred: sampled x-values for evaluating the the model performance (predictions) during training
    :param t_eq: sampled t-values for evaluating the PDE during training
    :param x_eq: sampled x-values for evaluating the PDE during training
    :return: None
    """

    plt.scatter(x_pred, t_pred, color="red", marker="o", label="points prediction")
    plt.scatter(x_eq, t_eq, color="green", marker="x", label="points equation")
    plt.xlabel("$x$ $\qquad[m]$", usetex=True, fontsize=14)
    plt.ylabel("$t$ $\qquad[s]$", usetex=True, fontsize=14)
    plt.legend(loc="upper right", framealpha=0.75, fontsize=10, ncols=2)
    plt.savefig("".join([save_path, f"/plots/sampled_points_1st_pde.png"]), dpi=600)
    plt.show(block=False)
    plt.pause(2)
    plt.close("all")


def plot_prediction_vs_analytical_solution(save_path: str, model, mesh_x_ana, mesh_t_ana, c_ana) -> None:
    """
    compare the analytical solution to the solution predicted by the model

    :param save_path: path to the best model as well as where the plot should be saved to
    :param model: the PINN model
    :param mesh_x_ana: grid in x-direction containing all points for evaluating the equation
    :param mesh_t_ana: grid in t-direction containing all points for evaluating the equation
    :param c_ana: analytical solution c(t, x)
    :return: None
    """
    # load the best model and set to eval() mode
    model.load_state_dict(pt.load(save_path + "best_model_train.pt"))
    model.eval()

    # create features for model input and make prediction
    x, x_min_max = scale_data(mesh_x_ana)
    t, x_min_max = scale_data(mesh_t_ana)

    input = pt.stack([x.flatten(), t.flatten()], dim=1)
    out = model(input).squeeze().detach().numpy().reshape(mesh_x_ana.size())

    # plot the results
    fig, ax = plt.subplots(1, 2, sharey="row", figsize=(12, 6))
    for p in range(2):
        if p == 0:
            # plot analytical solution
            c_ana = ax[p].contourf(mesh_x_ana, mesh_t_ana, c_ana, levels=25)
            plt.colorbar(c_ana, ax=ax[p])
            ax[p].set_title("$analytical$ $solution$", fontsize=16, usetex=True)
            ax[p].set_ylabel("$t\quad[s]$", fontsize=14, usetex=True)
        else:
            # plot predicted solution
            c_pred = ax[p].contourf(mesh_x_ana, mesh_t_ana, out, levels=25)
            c_pred = plt.colorbar(c_pred, ax=ax[p])
            c_pred.set_label("$c^*$ $\quad[-]$", usetex=True, labelpad=20, fontsize=14)
            ax[p].set_title("$predicted$ $solution$", fontsize=16, usetex=True)
        ax[p].set_xlabel("$x\quad[m]$", fontsize=14, usetex=True)
    fig.subplots_adjust(hspace=0.05)
    fig.tight_layout()
    plt.savefig("".join([save_path, f"/plots/real_vs_prediction_1st_pde.png"]), dpi=600)
    plt.show(block=False)
    plt.pause(2)
    plt.close("all")


def wrapper_execute_training(load_path: str, x_min: Union[int, float] = 0, x_max: Union[int, float] = 1,
                             n_epochs: Union[int, float] = 3000, n_points_pred: int = 10, n_points_eq: int = 50,
                             t_start: Union[int, float] = 0, t_end: Union[int, float] = 1,
                             alpha: Union[int, float] = 1) -> None:
    """
    executes the model training, plots all losses and compares analytical solution to the predicted one

    :param load_path: path where everything should be saved to / loaded from
    :param x_min: strat x-value
    :param x_max: end x-value
    :param n_epochs: number of epochs to run the training
    :param n_points_pred: number of points for which the feature-label pairs should be evaluated during training
    :param n_points_eq: number of points for which the PDE should be evaluated during training
    :param t_start: start time
    :param t_end: end time
    :param alpha: diffusion coefficient
    :return: None
    """
    # instantiate model: we want to predict an c(t, x) for a given t-value and x-value
<<<<<<< HEAD
    pinn = PinnDiffusion1D(n_inputs=2, n_outputs=1, n_layers=3, n_neurons=50)
=======
    pinn = PinnDiffusion1D(n_inputs=2, n_outputs=1, n_layers=4, n_neurons=25)
>>>>>>> cada9a75

    # use lhs to sample points for prediction and equation in given bounds
    t_eq, x_eq = lhs_sampling([t_start, x_min], [t_end, x_max], n_samples=n_points_eq)
    t_pred, x_pred = lhs_sampling([t_start, x_min], [t_end, x_max], n_samples=n_points_pred)

    # plot the sampled points
    plot_sampled_points(load_path, t_pred, x_pred, t_eq, x_eq)

    # generate feature-label pairs
    feature_pred, label_pred = pt.stack([t_pred, x_pred], dim=1), compute_analytical_solution(x_pred, t_pred, alpha)
    feature_eq, label_eq = pt.stack([t_eq, x_eq], dim=1), compute_analytical_solution(x_eq, t_eq, alpha)

    # scale everything to [0, 1]
    feature_pred, _ = scale_data(feature_pred)
    feature_eq, _ = scale_data(feature_eq)
    label_pred, _ = scale_data(label_pred)
    label_eq, _ = scale_data(label_eq)

    # train model using the sampled points
    losses = train_pinn(pinn, feature_pred.requires_grad_(True), label_pred.unsqueeze(-1).requires_grad_(True),
                        feature_eq.requires_grad_(True), label_eq.unsqueeze(-1).requires_grad_(True), epochs=n_epochs,
                        save_path=load_path, equation_params={"alpha": alpha, "t": t_eq, "x": x_eq})

    # plot the losses
    plot_losses(load_path, losses, case="1st_pde")

    # compare analytical solution against the predicted one
    mesh_x, mesh_t = pt.meshgrid([pt.linspace(x_min, x_max, 50), pt.linspace(t_start, t_end, 100)], indexing="ij")

    # compute analytical solution and add initial condition (otherwise it's nan)
    c = compute_analytical_solution(mesh_x, mesh_t, alpha)
    c[0, 0] = 0
    c, _ = scale_data(c)
    plot_prediction_vs_analytical_solution(load_path, pinn, mesh_x, mesh_t, c)


if __name__ == "__main__":
    pass<|MERGE_RESOLUTION|>--- conflicted
+++ resolved
@@ -113,6 +113,7 @@
     :param alpha: diffusion factor
     :return:  analytical solution c(t, x)
     """
+    # TODO: is this correct? -> if u(t = 0, x) = 0 -> frac gives nan due to division by zero
     return 1 - pt.erf(x / pt.sqrt(4 * alpha * t))
 
 
@@ -155,10 +156,7 @@
     model.eval()
 
     # create features for model input and make prediction
-    x, x_min_max = scale_data(mesh_x_ana)
-    t, x_min_max = scale_data(mesh_t_ana)
-
-    input = pt.stack([x.flatten(), t.flatten()], dim=1)
+    input = pt.stack([mesh_x_ana.flatten(), mesh_t_ana.flatten()], dim=1)
     out = model(input).squeeze().detach().numpy().reshape(mesh_x_ana.size())
 
     # plot the results
@@ -174,7 +172,7 @@
             # plot predicted solution
             c_pred = ax[p].contourf(mesh_x_ana, mesh_t_ana, out, levels=25)
             c_pred = plt.colorbar(c_pred, ax=ax[p])
-            c_pred.set_label("$c^*$ $\quad[-]$", usetex=True, labelpad=20, fontsize=14)
+            c_pred.set_label("$c$ $\quad[mol / m]$", usetex=True, labelpad=20, fontsize=14)
             ax[p].set_title("$predicted$ $solution$", fontsize=16, usetex=True)
         ax[p].set_xlabel("$x\quad[m]$", fontsize=14, usetex=True)
     fig.subplots_adjust(hspace=0.05)
@@ -186,7 +184,7 @@
 
 
 def wrapper_execute_training(load_path: str, x_min: Union[int, float] = 0, x_max: Union[int, float] = 1,
-                             n_epochs: Union[int, float] = 3000, n_points_pred: int = 10, n_points_eq: int = 50,
+                             n_epochs: Union[int, float] = 3000, n_points_pred: int = 10, n_points_eq: int = 75,
                              t_start: Union[int, float] = 0, t_end: Union[int, float] = 1,
                              alpha: Union[int, float] = 1) -> None:
     """
@@ -204,11 +202,7 @@
     :return: None
     """
     # instantiate model: we want to predict an c(t, x) for a given t-value and x-value
-<<<<<<< HEAD
-    pinn = PinnDiffusion1D(n_inputs=2, n_outputs=1, n_layers=3, n_neurons=50)
-=======
-    pinn = PinnDiffusion1D(n_inputs=2, n_outputs=1, n_layers=4, n_neurons=25)
->>>>>>> cada9a75
+    pinn = PinnDiffusion1D(n_inputs=2, n_outputs=1, n_layers=8, n_neurons=25)
 
     # use lhs to sample points for prediction and equation in given bounds
     t_eq, x_eq = lhs_sampling([t_start, x_min], [t_end, x_max], n_samples=n_points_eq)
@@ -220,12 +214,6 @@
     # generate feature-label pairs
     feature_pred, label_pred = pt.stack([t_pred, x_pred], dim=1), compute_analytical_solution(x_pred, t_pred, alpha)
     feature_eq, label_eq = pt.stack([t_eq, x_eq], dim=1), compute_analytical_solution(x_eq, t_eq, alpha)
-
-    # scale everything to [0, 1]
-    feature_pred, _ = scale_data(feature_pred)
-    feature_eq, _ = scale_data(feature_eq)
-    label_pred, _ = scale_data(label_pred)
-    label_eq, _ = scale_data(label_eq)
 
     # train model using the sampled points
     losses = train_pinn(pinn, feature_pred.requires_grad_(True), label_pred.unsqueeze(-1).requires_grad_(True),
@@ -238,10 +226,8 @@
     # compare analytical solution against the predicted one
     mesh_x, mesh_t = pt.meshgrid([pt.linspace(x_min, x_max, 50), pt.linspace(t_start, t_end, 100)], indexing="ij")
 
-    # compute analytical solution and add initial condition (otherwise it's nan)
-    c = compute_analytical_solution(mesh_x, mesh_t, alpha)
-    c[0, 0] = 0
-    c, _ = scale_data(c)
+    # compute analytical solution
+    c = compute_analytical_solution(mesh_x, mesh_t, 1e-3)
     plot_prediction_vs_analytical_solution(load_path, pinn, mesh_x, mesh_t, c)
 
 
